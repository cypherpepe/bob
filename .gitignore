--- conflicted
+++ resolved
@@ -35,10 +35,8 @@
 # Dotenv file
 .env
 
-<<<<<<< HEAD
 # node modules
 node_modules/*
-=======
+
 # generated docs
-/docs/docs/api/*
->>>>>>> 3706f25c
+/docs/docs/api/*