// SPDX-License-Identifier: UNLICENSED
pragma solidity 0.8.17;

import {Test, console2} from "forge-std/Test.sol";

import {LightRelay} from "../src/relay/LightRelay.sol";
import {ILightRelay} from "../src/relay/LightRelay.sol";
import {BitcoinTx} from "../src/bridge/BitcoinTx.sol";
import {BridgeState} from "../src/bridge/BridgeState.sol";

// Light relay test cases imported from: https://github.com/keep-network/tbtc-v2/blob/cadead9ecd6005325ace4d64288c20733b058352/solidity/test/relay/LightRelay.test.ts

contract LightRelayTest is Test {
    using BitcoinTx for BridgeState.Storage;

    LightRelay public relay;
    BridgeState.Storage internal state;

    struct Header {
        bytes data;
        uint256 height;
    }

    Header nextStartHeader;
    Header genesisHeader;
    Header retargetWrongHeader;
    Header[1] proofHeaders;
    Header[15] retargetHeaders;
    Header orphan437478;
    Header[8] postRetargetChain;

    uint256 genesisDifficulty;
    uint256 nextDifficulty;

    event Genesis(uint256 blockHeight);
    event ProofLengthChanged(uint256 newLength);
    event SubmitterDeauthorized(address submitter);
    event AuthorizationRequirementChanged(bool newStatus);
    event Retarget(uint256 oldDifficulty, uint256 newDifficulty);
    event SubmitterAuthorized(address submitter);

<<<<<<< HEAD
    constructor() public {
        genesisDifficulty = 5646403851534;
        nextDifficulty = 5106422924659;

        orphan437478 = Header({
            data: hex"00000020e156ef206dc738dbe7b7bd449f90b65771292f146213fb000000000000000000c52c39a4e31158ff7c34417c9750038b27c9a94dc08210e53ba624667c9310973d161e5874510418a9f7e0d0",
            height: 437478
        });

        postRetargetChain[0] = Header({
            data: hex"00000020a590cf5dc89b4d2ec22144097231d109c0a2b88431a264030000000000000000a37e2d39aaf31d8bd7c00a07fa9784fee88ab361082f03601119dac4a0d87c8d020d1e58745104189b665b65",
            height: 437472
        });
        postRetargetChain[1] = Header({
            data: hex"00000020b76325d903198d9be86addba452d83c6764644f1235cc70300000000000000001d9e6cc2b0871a8f88db857db870dfa7000f80f3c89c7a0eaaa925974fc392459e111e5874510418f4dcbaed",
            height: 437473
        });
        postRetargetChain[2] = Header({
            data: hex"00000020612bf328b7d0e9395eab852ee7cd9f34818bfbf6d984600000000000000000001698022f9aeaccae63250f24ad66093504b088686d2e307bf7653c700b7e23d1e2111e5874510418914866a7",
            height: 437474
        });
        postRetargetChain[3] = Header({
            data: hex"000000204db13b3109b5b8b62948dfdd179bc3b6dacb8dd84157a10300000000000000005c93b3ce08ce22ba64fb26b8e75d695ac8c2bea0badd34200e698ccc73ca421b97121e58745104183ded0054",
            height: 437475
        });
        postRetargetChain[4] = Header({
            data: hex"00000020a8cd6f757013d17d47bafec89cf0c3a89d0dc501f624a00000000000000000004d7fd5d8c9984f2be03a80a75a4b6fe02dfda894181fcab0b6beb60698c7d6f0db121e587451041816e7fbbd",
            height: 437476
        });
        postRetargetChain[5] = Header({
            data: hex"00000020db3a0776bb7fb1cbe2a5c9263556210069114008784946030000000000000000c8cbccf35d668296e8da72aed974983a8679e5077445b79d1e3e6c4d1bbff2c730161e58745104188674ac6f",
            height: 437477
        });
        postRetargetChain[6] = Header({
            data: hex"00000020e156ef206dc738dbe7b7bd449f90b65771292f146213fb000000000000000000f7e22ae2e5442bac43e18fc032dafd058fbdf886e33a3330e7597ce6eb4c073347161e58745104186cff9846",
            height: 437478
        });
        postRetargetChain[7] = Header({
            data: hex"00000020d339c3b98a46b386a793076518f94b153cf09712231f3f01000000000000000018f078c9c73734d892fef90854381524f30017370d12dfa8319313c5729dbf85b8191e58745104187d43c005",
            height: 437479
        });

        nextStartHeader = Header({
            data: hex"00004020d3b2d7d61ad2d95ffbd556d9e00f07877423600a8da015000000000000000000d192743a2c190a7421f92fefe92505579d7b8eda568cacee13b25751ac704c669d83195cf41e371721bae3e7",
            height: 554400
        });

=======
    constructor() {
>>>>>>> b2c93c62
        genesisHeader = Header({
            data: hex"00000020e2acb3e71e4e443af48e81d381dea7d35e2e8d5e69fe150000000000000000007f2ada224dc4afba6ca37010b099c02322cb5df24fcedb0ff5b87fb3ca64eeaea01a055c7cd9311771f2861e",
            height: 552384
        });

        retargetHeaders[0] = Header({
            data: hex"000040201d375a8534ecd6be1ee481de9391188c9bf0c4fe39050b00000000000000000027852cd901347135f77edb0efdae704aeba4414ff6a25ac3ac1a8f2991e13f632d71195c7cd931174c4002c1",
            height: 554390
        });

        retargetHeaders[1] = Header({
            data: hex"000040209e312154da6d21142bb26b962849db1e4e6294b227c11b00000000000000000033d1d6c65cbfbc8f040e42b0a78047e6553633a0d9fe6cf794f8c93326361b7d7471195c7cd9311715368c2d",
            height: 554391
        });

        retargetHeaders[2] = Header({
            data: hex"000000205e61189112f4ee7ecbb6dc9fecc6c0010b4b817c2a720100000000000000000002b04e0b564fc59be33622435b2049bae3dd0c932cf2798bd5d3450324307616d371195c7cd9311796441d48",
            height: 554392
        });

        retargetHeaders[3] = Header({
            data: hex"00000020e0affbfe12f2eef906436c82d565adb5f1003efd5deb0f00000000000000000051adeb94fc008a292e0c8774161f6b5a43fe4c68d440829118cbd74010d019449774195c7cd93117a27cc4a6",
            height: 554393
        });

        retargetHeaders[4] = Header({
            data: hex"0000002041c5c326d22ca678c79e348628d740847ad1a54efdbc2a000000000000000000ee64ff84da2777ec09aaf34d6f9fad9b445853aeb7421ece6b200a102c7f1726ca76195c7cd93117301e0ab3",
            height: 554394
        });

        retargetHeaders[5] = Header({
            data: hex"0000002088900d4f10be130308e0e3499bf24efb294a6278d8ee070000000000000000007e9746daba41c5604e8708db20a07493aaa5a26c583dd4025d68f56e14536773ca7e195c7cd93117ae46eb69",
            height: 554395
        });

        retargetHeaders[6] = Header({
            data: hex"000000208e3d25087f0c1dc73fb5698fb3a21fc27ab5c09a51a4030000000000000000002fe4c18dc554ac199203ac26358814752bc0db76ed72d2673d3d4f6b20d66760737f195c7cd931171e60b26b",
            height: 554396
        });

        retargetHeaders[7] = Header({
            data: hex"00000020b84058dc5f40275d4c880f9cb63ec5e572524518ce180e0000000000000000008a9ec4242c4003dde9ae9ac167dd36614ee00c56b8ffdf63abf1d0dbdcdcb24fc27f195c7cd931173f2077a9",
            height: 554397
        });

        retargetHeaders[8] = Header({
            data: hex"000000203633c1376556de44ddd528d0a6c27244ee5798bdd4e7110000000000000000008a5a4c9ebf9b6b77e3f63e1f4ddbbe1aeec4b7592554cb3c003068f849647b147180195c7cd93117b8c8e83f",
            height: 554398
        });

        retargetHeaders[9] = Header({
            data: hex"000000202da0c39c117f882d54d03df822915a8a6373be4cfa1a01000000000000000000dd6f24bd263432435f0954c59c022cfd8e5190f4615fc2c249815244a3fe09b34683195c7cd931170f68c64a",
            height: 554399
        });

        retargetHeaders[10] = Header({
            data: hex"00004020d3b2d7d61ad2d95ffbd556d9e00f07877423600a8da015000000000000000000d192743a2c190a7421f92fefe92505579d7b8eda568cacee13b25751ac704c669d83195cf41e371721bae3e7",
            height: 554400
        });

        retargetHeaders[11] = Header({
            data: hex"00000020ae67207125404fa8786acaeb7cff69156fe0a01b0b3c04000000000000000000b668f999166662460c4a9717d3c8e72e3b0c24863fccdd90295dfb0b047aa1f3f484195cf41e37176b176d83",
            height: 554401
        });

        retargetHeaders[12] = Header({
            data: hex"00008020f1b333748571d00f25c262706b03313443f1a4424be70f0000000000000000004d7b233c0f561f7e5d57fb1d9bae5c72576787da5c13ec792d1d87eb1a62795eba85195cf41e3717d904e9c3",
            height: 554402
        });

        retargetHeaders[13] = Header({
            data: hex"00000020b12386369f49f8800f47ab7813e3420b511fd4e2de8907000000000000000000026069ddf2c58926646215a8434823226646051ebcb77b6644d9791732763da8c585195cf41e3717689570ae",
            height: 554403
        });

        retargetHeaders[14] = Header({
            data: hex"00000020e9d169fb84334272f1c3e52748980e54fdbc5b21b16b1d0000000000000000006a504c582c322e88b8478b199536df2ad4b052ffe065975bb8e74321c09e117ef486195cf41e37176b029121",
            height: 554404
        });

        retargetWrongHeader = Header({
            data: hex"1000003007fc81082e2d4d3b44e6ee00ad53a9d926213aee7394960600000000000000003a810e13e6253dd483a95f55cfc3adbc60e112f0d485832ea1d482661487e9dc411cfe56f496061837c4a22f",
            height: 405217
        });

        proofHeaders[0] = Header({
            data: hex"000000208e3d25087f0c1dc73fb5698fb3a21fc27ab5c09a51a4030000000000000000002fe4c18dc554ac199203ac26358814752bc0db76ed72d2673d3d4f6b20d66760737f195c7cd931171e60b26b",
            height: 554396
        });
    }

    function setUp() public {
        relay = new LightRelay();
        relay.genesis(genesisHeader.data, genesisHeader.height, 4);
        vm.warp(14594924750);
        relay.retarget(
            abi.encodePacked(
                retargetHeaders[6].data,
                retargetHeaders[7].data,
                retargetHeaders[8].data,
                retargetHeaders[9].data,
                retargetHeaders[10].data,
                retargetHeaders[11].data,
                retargetHeaders[12].data,
                retargetHeaders[13].data
            )
        );
    }

    function setUpGenesis() public {
        relay = new LightRelay();
        relay.genesis(genesisHeader.data, genesisHeader.height, 4);
    }

    function test_RecordRelayReadyForuse() public {
        assertTrue(relay.ready());
    }

    function test_ShouldEmitGenesisEvent() public {
        relay = new LightRelay();
        vm.expectEmit();
        emit Genesis(genesisHeader.height);
        relay.genesis(genesisHeader.data, genesisHeader.height, 4);
        vm.stopPrank();
    }

    function test_RecordGenesisEpochDifficulty() public {
        relay = new LightRelay();
        emit Genesis(genesisHeader.height);
        relay.genesis(genesisHeader.data, genesisHeader.height, 4);
        assertEq(relay.getBlockDifficulty(genesisHeader.height), genesisDifficulty, "assertion failed");
    }

    function test_InvalidBlockHeight() public {
        relay = new LightRelay();
        vm.expectRevert("Invalid height of relay genesis block");
        relay.genesis(genesisHeader.data, genesisHeader.height + 1, 2);
    }

    function test_InvalidHeaderData() public {
        relay = new LightRelay();
        vm.expectRevert("Invalid genesis header length");
        relay.genesis("0xdeadbeef", genesisHeader.height, 2);
    }

    function test_ExcessiveProofLength() public {
        relay = new LightRelay();
        vm.expectRevert("Invalid genesis header length");
        relay.genesis(
            "04000000473ed7b7ef2fce828c318fd5e5868344a5356c9e93b6040400000000000000004409cae5b7b2f8f18ea55f558c9bfa7c5f4778a1a53172a48fc57e172d0ed3d264c5eb56c3a40618af9bc1c71",
            genesisHeader.height,
            2016
        );
    }

    function test_ZeroProofLength() public {
        relay = new LightRelay();
        vm.expectRevert("Proof length may not be zero");
        relay.genesis(genesisHeader.data, genesisHeader.height, 0);
    }

    function test_CallByNonOwner() public {
        address nonOwner = address(1234);
        relay = new LightRelay();
        vm.startPrank(nonOwner);
        vm.expectRevert("Ownable: caller is not the owner");
        relay.genesis(genesisHeader.data, genesisHeader.height, 2);
        vm.stopPrank();
    }

    function test_CallGenesisTwice() public {
        vm.expectRevert("Genesis already performed");
        relay.genesis(genesisHeader.data, genesisHeader.height, 4);
    }

    function test_ProofLengthBeforeGenesis() public {
        relay = new LightRelay();
        vm.expectRevert("Relay is not ready for use");
        relay.setProofLength(10);
    }

    function test_ProofLengthCalledCorrectly() public {
        vm.expectEmit();
        emit ProofLengthChanged(5);
        relay.setProofLength(5);
        vm.stopPrank();
        assertEq(relay.proofLength(), 5);
    }

    function test_ExcessiveSetProofLength() public {
        vm.expectRevert("Proof length excessive");
        relay.setProofLength(2016);
    }

    function test_ZeroSetProofLength() public {
        vm.expectRevert("Proof length may not be zero");
        relay.setProofLength(0);
    }

    function test_UnchangedSetProofLength() public {
        vm.expectRevert("Proof length unchanged");
        relay.setProofLength(4);
    }

    function test_SetProofLengthCallByNonOwner() public {
        address nonOwner = address(1234);
        vm.startPrank(nonOwner);
        vm.expectRevert("Ownable: caller is not the owner");
        relay.setProofLength(2);
        vm.stopPrank();
    }

    function test_AuthorizationRequired() public {
        vm.expectEmit();
        emit AuthorizationRequirementChanged(true);
        relay.setAuthorizationStatus(true);
        assertTrue(relay.authorizationRequired());
        vm.stopPrank();
    }

    function test_AuthorizationRequiredCallByNonOwner() public {
        address nonOwner = address(1234);
        vm.startPrank(nonOwner);
        vm.expectRevert("Ownable: caller is not the owner");
        relay.setAuthorizationStatus(false);
        vm.stopPrank();
    }

    function test_SubmitterAuthorization() public {
        address newAuthorizer = address(1234);

        // should start at false
        assertFalse(relay.isAuthorized(newAuthorizer));

        vm.expectEmit();
        emit SubmitterAuthorized(newAuthorizer);
        relay.authorize(newAuthorizer);

        assertTrue(relay.isAuthorized(newAuthorizer));
        vm.stopPrank();
    }

    function test_SubmitterDeAuthorization() public {
        address author = address(1234);
        relay.authorize(author);

        // should start at false
        assertTrue(relay.isAuthorized(author));

        vm.expectEmit();
        emit SubmitterDeauthorized(author);
        relay.deauthorize(author);

        assertFalse(relay.isAuthorized(author));
        vm.stopPrank();
    }

    function test_RetargetBeforeGenesis() public {
        relay = new LightRelay();
        vm.expectRevert("Relay is not ready for use");
        relay.retarget(
            abi.encodePacked(
                retargetHeaders[0].data, retargetHeaders[1].data, retargetHeaders[2].data, retargetHeaders[3].data
            )
        );
    }

    function test_Retarget() public {
        setUpGenesis();

        // we need at least one retarget
        vm.warp(14594924750);

        vm.expectEmit();
        emit Retarget(genesisDifficulty, nextDifficulty);

        relay.retarget(
            abi.encodePacked(
                retargetHeaders[6].data,
                retargetHeaders[7].data,
                retargetHeaders[8].data,
                retargetHeaders[9].data,
                retargetHeaders[10].data,
                retargetHeaders[11].data,
                retargetHeaders[12].data,
                retargetHeaders[13].data
            )
        );

        vm.stopPrank();
    }

    function test_RetargetWithIncorrectNumberOfHeader() public {
        setUpGenesis();

        // we need at least one retarget
        vm.warp(14594924750);

        vm.expectRevert("Invalid header length");

        relay.retarget(abi.encodePacked(retargetHeaders[0].data));
    }

    function test_RetargetWithFewHeadersBefore() public {
        setUpGenesis();

        // we need at least one retarget
        vm.warp(14594924750);

        vm.expectRevert("Invalid target in pre-retarget headers");
        relay.retarget(
            abi.encodePacked(
                retargetHeaders[7].data,
                retargetHeaders[8].data,
                retargetHeaders[9].data,
                retargetHeaders[10].data,
                retargetHeaders[11].data,
                retargetHeaders[12].data,
                retargetHeaders[13].data,
                retargetHeaders[14].data
            )
        );
        vm.stopPrank();
    }

    function test_RetargetWithFewHeadersAfter() public {
        setUpGenesis();

        // we need at least one retarget
        vm.warp(14594924750);

        vm.expectRevert("Invalid target in new epoch");
        relay.retarget(
            abi.encodePacked(
                retargetHeaders[5].data,
                retargetHeaders[6].data,
                retargetHeaders[7].data,
                retargetHeaders[8].data,
                retargetHeaders[9].data,
                retargetHeaders[10].data,
                retargetHeaders[11].data,
                retargetHeaders[12].data
            )
        );
        vm.stopPrank();
    }

    function test_ValidateChainBeforeGenesis() public {
        relay = new LightRelay();
        vm.expectRevert("Cannot validate chains before relay genesis");
        relay.validateChain(
            abi.encodePacked(
                retargetHeaders[1].data, retargetHeaders[2].data, retargetHeaders[3].data, retargetHeaders[4].data
            )
        );
    }

    function test_ValidateHeaderChainsEpoch274() public {
        (uint256 startingHeaderTimestamp, uint256 headerCount) = relay.validateChain(
            abi.encodePacked(
                retargetHeaders[1].data, retargetHeaders[2].data, retargetHeaders[3].data, retargetHeaders[4].data
            )
        );
        assertEq(headerCount, 4);
    }

    function test_ValidateShortHeaderChainsEpoch274() public {
        (uint256 startingHeaderTimestamp, uint256 headerCount) = relay.validateChain(
            abi.encodePacked(retargetHeaders[1].data, retargetHeaders[2].data, retargetHeaders[3].data)
        );
        assertEq(headerCount, 3);
    }

    function test_ValidateLongHeaderChainsEpoch274() public {
        (uint256 startingHeaderTimestamp, uint256 headerCount) = relay.validateChain(
            abi.encodePacked(
                retargetHeaders[1].data,
                retargetHeaders[2].data,
                retargetHeaders[3].data,
                retargetHeaders[4].data,
                retargetHeaders[5].data,
                retargetHeaders[6].data,
                retargetHeaders[7].data,
                retargetHeaders[8].data,
                retargetHeaders[9].data
            )
        );
        assertEq(headerCount, 9);
    }

    function test_ValidateChainShouldRejectSingleHeaderAfterEpoch274() public {
        vm.expectRevert("Invalid number of headers");
        (uint256 startingHeaderTimestamp, uint256 headerCount) =
            relay.validateChain(abi.encodePacked(retargetHeaders[0].data));
    }

    function test_ValidateChainShouldRejectUnknownRetargetAfterEpoch274() public {
        vm.expectRevert("Invalid number of headers");
        (uint256 startingHeaderTimestamp, uint256 headerCount) =
            relay.validateChain(abi.encodePacked(retargetHeaders[0].data));
    }

    function test_ValidateChainShouldRejectChainInFutureEpochAfterEpoch274() public {
        setUpGenesis();
        vm.expectRevert("Invalid target in header chain");

        (uint256 startingHeaderTimestamp, uint256 headerCount) = relay.validateChain(
            abi.encodePacked(
                retargetHeaders[10].data, retargetHeaders[11].data, retargetHeaders[12].data, retargetHeaders[13].data
            )
        );
    }

    function test_ValidateHeaderChainsAfterEpoch275() public {
        relay = new LightRelay();
        relay.genesis(nextStartHeader.data, nextStartHeader.height, 4);
        (uint256 startingHeaderTimestamp, uint256 headerCount) = relay.validateChain(
            abi.encodePacked(
                retargetHeaders[10].data, retargetHeaders[11].data, retargetHeaders[12].data, retargetHeaders[13].data
            )
        );
        assertEq(headerCount, 4);
    }

    function test_ValidateHeaderChainsRejectInPartiallyPastEpochAfterEpoch275() public {
        relay = new LightRelay();
        relay.genesis(nextStartHeader.data, nextStartHeader.height, 4);
        vm.expectRevert("Cannot validate chains before relay genesis");

        (uint256 startingHeaderTimestamp, uint256 headerCount) = relay.validateChain(
            abi.encodePacked(
                retargetHeaders[9].data, retargetHeaders[10].data, retargetHeaders[11].data, retargetHeaders[12].data
            )
        );
    }

    function test_ValidateHeaderChainsRejectInFullyPastEpochAfterEpoch275() public {
        relay = new LightRelay();
        relay.genesis(nextStartHeader.data, nextStartHeader.height, 4);
        vm.expectRevert("Cannot validate chains before relay genesis");

        (uint256 startingHeaderTimestamp, uint256 headerCount) = relay.validateChain(
            abi.encodePacked(
                retargetHeaders[6].data, retargetHeaders[7].data, retargetHeaders[8].data, retargetHeaders[9].data
            )
        );
    }

    function test_ValidateHeaderChainsAfterGenesisEpoch() public {
        setUpGenesis();
        (uint256 startingHeaderTimestamp, uint256 headerCount) = relay.validateChain(
            abi.encodePacked(
                retargetHeaders[1].data, retargetHeaders[2].data, retargetHeaders[3].data, retargetHeaders[4].data
            )
        );
        assertEq(headerCount, 4);
    }

    function test_ValidateHeaderChains3Before1AfterOverRetarget() public {
        setUpGenesis();
        vm.warp(14594924750);
        relay.retarget(
            abi.encodePacked(
                retargetHeaders[6].data,
                retargetHeaders[7].data,
                retargetHeaders[8].data,
                retargetHeaders[9].data,
                retargetHeaders[10].data,
                retargetHeaders[11].data,
                retargetHeaders[12].data,
                retargetHeaders[13].data
            )
        );

        (uint256 startingHeaderTimestamp, uint256 headerCount) = relay.validateChain(
            abi.encodePacked(
                retargetHeaders[7].data, retargetHeaders[8].data, retargetHeaders[9].data, retargetHeaders[10].data
            )
        );
        assertEq(headerCount, 4);
    }

    function test_ValidateHeaderChains2Before2AfterOverRetarget() public {
        setUpGenesis();
        vm.warp(14594924750);
        relay.retarget(
            abi.encodePacked(
                retargetHeaders[6].data,
                retargetHeaders[7].data,
                retargetHeaders[8].data,
                retargetHeaders[9].data,
                retargetHeaders[10].data,
                retargetHeaders[11].data,
                retargetHeaders[12].data,
                retargetHeaders[13].data
            )
        );

        (uint256 startingHeaderTimestamp, uint256 headerCount) = relay.validateChain(
            abi.encodePacked(
                retargetHeaders[8].data, retargetHeaders[9].data, retargetHeaders[10].data, retargetHeaders[11].data
            )
        );
        assertEq(headerCount, 4);
    }

    function test_ValidateHeaderChains1Before3AfterOverRetarget() public {
        setUpGenesis();
        vm.warp(14594924750);
        relay.retarget(
            abi.encodePacked(
                retargetHeaders[6].data,
                retargetHeaders[7].data,
                retargetHeaders[8].data,
                retargetHeaders[9].data,
                retargetHeaders[10].data,
                retargetHeaders[11].data,
                retargetHeaders[12].data,
                retargetHeaders[13].data
            )
        );

        (uint256 startingHeaderTimestamp, uint256 headerCount) = relay.validateChain(
            abi.encodePacked(
                retargetHeaders[9].data, retargetHeaders[10].data, retargetHeaders[11].data, retargetHeaders[12].data
            )
        );
        assertEq(headerCount, 4);
    }

    function test_ValidateChainWithChainReorg() public {
        relay = new LightRelay();
        relay.genesis(postRetargetChain[0].data, postRetargetChain[0].height, 8);

        (uint256 startingHeaderTimestamp, uint256 headerCount) = relay.validateChain(
            abi.encodePacked(
                postRetargetChain[0].data,
                postRetargetChain[1].data,
                postRetargetChain[2].data,
                postRetargetChain[3].data,
                postRetargetChain[4].data,
                postRetargetChain[5].data,
                postRetargetChain[6].data,
                postRetargetChain[7].data
            )
        );
        assertEq(headerCount, 8);
    }

    function test_ValidateChainRejectWithChainReorg() public {
        relay = new LightRelay();
        relay.genesis(postRetargetChain[0].data, postRetargetChain[0].height, 8);
        vm.expectRevert("Invalid chain");

        (uint256 startingHeaderTimestamp, uint256 headerCount) = relay.validateChain(
            abi.encodePacked(
                postRetargetChain[1].data,
                postRetargetChain[2].data,
                postRetargetChain[3].data,
                postRetargetChain[4].data,
                postRetargetChain[5].data,
                postRetargetChain[6].data,
                orphan437478.data,
                postRetargetChain[7].data
            )
        );
    }

    function test_GetBlockDifficultyBeforeGenesis() public {
        relay = new LightRelay();
        vm.expectRevert("Epoch is not proven to the relay yet");
        relay.getBlockDifficulty(genesisHeader.height);
    }

    function test_GetBlockDifficultyAfterGenesis() public {
        setUpGenesis();
        // should return the difficulty for the first block of the epoch
        assertEq(relay.getBlockDifficulty(genesisHeader.height), genesisDifficulty);

        // should return the difficulty for the last block of the epoch
        assertEq(relay.getBlockDifficulty(554399), genesisDifficulty);

        // should revert for blocks before genesis
        vm.expectRevert("Epoch is before relay genesis");
        relay.getBlockDifficulty(552383);

        // should revert for blocks after the latest epoch
        vm.expectRevert("Epoch is not proven to the relay yet");
        relay.getBlockDifficulty(554400);
    }

    function test_GetBlockDifficultyAfterRetarget() public {
        setUpGenesis();

        vm.warp(14594924750);
        relay.retarget(
            abi.encodePacked(
                retargetHeaders[6].data,
                retargetHeaders[7].data,
                retargetHeaders[8].data,
                retargetHeaders[9].data,
                retargetHeaders[10].data,
                retargetHeaders[11].data,
                retargetHeaders[12].data,
                retargetHeaders[13].data
            )
        );

        // should return the difficulty for the first block of the genesis epoch
        assertEq(relay.getBlockDifficulty(genesisHeader.height), genesisDifficulty);

        // should return the difficulty for the last block of the genesis epoch
        assertEq(relay.getBlockDifficulty(554399), genesisDifficulty);

        // should return the difficulty for the first block of the next epoch
        assertEq(relay.getBlockDifficulty(554400), nextDifficulty);

        // should return the difficulty for the first block of the next epoch
        assertEq(relay.getBlockDifficulty(556415), nextDifficulty);

        // should revert for blocks before genesis
        vm.expectRevert("Epoch is before relay genesis");
        relay.getBlockDifficulty(552383);

        // should revert for blocks after the latest epoch
        vm.expectRevert("Epoch is not proven to the relay yet");
        relay.getBlockDifficulty(556416);
    }

    function test_GetEpochDifficultyBeforeGenesis() public {
        relay = new LightRelay();

        vm.expectRevert("Epoch is not proven to the relay yet");
        relay.getEpochDifficulty(genesisHeader.height / 2016);
    }

    function test_GetEpochDifficultyAfterGenesis() public {
        setUpGenesis();

        // should return the difficulty for the genesis epoch
        assertEq(relay.getEpochDifficulty(genesisHeader.height / 2016), genesisDifficulty);

        // should revert for epochs before genesis
        vm.expectRevert("Epoch is before relay genesis");
        relay.getEpochDifficulty((genesisHeader.height / 2016) - 1);

        // should revert for unproven epochs
        vm.expectRevert("Epoch is not proven to the relay yet");
        relay.getEpochDifficulty((genesisHeader.height / 2016) + 1);
    }

    function test_GetEpochDifficultyAfterRetarget() public {
        // should return the difficulty for the genesis epoch
        assertEq(relay.getEpochDifficulty(274), genesisDifficulty);

        // should return the difficulty for the next epoch
        assertEq(relay.getEpochDifficulty(275), nextDifficulty);

        // should revert for epochs before genesis
        vm.expectRevert("Epoch is before relay genesis");
        relay.getEpochDifficulty(273);

        // should revert for unproven epochs
        vm.expectRevert("Epoch is not proven to the relay yet");
        relay.getEpochDifficulty(276);
    }

    function test_GetRelayRangeBeforeGenesis() public {
        relay = new LightRelay();
        (uint256 relayGenesis, uint256 currentEpochEnd) = relay.getRelayRange();
        assertEq(relayGenesis, 0);
        assertEq(currentEpochEnd, 2015);
    }

    function test_GetRelayRangeAfterGenesis() public {
        setUpGenesis();
        (uint256 relayGenesis, uint256 currentEpochEnd) = relay.getRelayRange();
        // should return two epochs
        assertEq(relayGenesis, genesisHeader.height);
        assertEq(currentEpochEnd, 554399);
    }

    function test_GetRelayRangeAfterRetarget() public {
        (uint256 relayGenesis, uint256 currentEpochEnd) = relay.getRelayRange();
        // should return two epochs
        assertEq(relayGenesis, genesisHeader.height);
        assertEq(currentEpochEnd, 556415);
    }

    function test_GetCurrentEpochDifficultyBeforeGenesis() public {
        relay = new LightRelay();
        assertEq(relay.getCurrentEpochDifficulty(), 0);
    }

    function test_GetCurrentEpochDifficultyAfterGenesis() public {
        setUpGenesis();
        assertEq(relay.getCurrentEpochDifficulty(), genesisDifficulty);
    }

    function test_GetCurrentEpochDifficultyAfterRetarget() public {
        assertEq(relay.getCurrentEpochDifficulty(), nextDifficulty);
    }

    function test_GetPrevEpochDifficultyBeforeGenesis() public {
        relay = new LightRelay();
        assertEq(relay.getPrevEpochDifficulty(), 0);
    }

    function test_GetPrevEpochDifficultyAfterGenesis() public {
        setUpGenesis();
        assertEq(relay.getPrevEpochDifficulty(), 0);
    }

    function test_GetPrevEpochDifficultyAfterRetarget() public {
        assertEq(relay.getPrevEpochDifficulty(), genesisDifficulty);
    }

    function test_GetCurrentAndPrevEpochDifficultyBeforeGenesis() public {
        relay = new LightRelay();
        (uint256 current, uint256 previous) = relay.getCurrentAndPrevEpochDifficulty();
        assertEq(current, 0);
        assertEq(previous, 0);
    }

    function test_GetCurrentAndPrevEpochDifficultyAfterGenesis() public {
        setUpGenesis();
        (uint256 current, uint256 previous) = relay.getCurrentAndPrevEpochDifficulty();
        assertEq(current, genesisDifficulty);
        assertEq(previous, 0);
    }

    function test_GetCurrentAndPrevEpochDifficultyAfterRetarget() public {
        (uint256 current, uint256 previous) = relay.getCurrentAndPrevEpochDifficulty();
        assertEq(current, nextDifficulty);
        assertEq(previous, genesisDifficulty);
    }

<<<<<<< HEAD
    function test_ValidateProof() public {
        state.relay = relay;
        state.txProofDifficultyFactor = 1;

        // txId = 15afe550f468cf0134557533e7f0bd6f210c1a2791d75a8ea57f17c4209448f9
        (bytes32 txHash) = state.validateProof(
            BitcoinTx.Info({
                version: hex"02000000",
                inputVector: hex"01123c43f161517343e93191e838b2f04356665ff526bf95cfe6c9986de7a10a3e010000001716001402c8f68bb02b257de42f5ca11b525bd3b47a0369feffffff",
                outputVector: hex"02c20d02070000000017a9140ad70885943285fae498b08e00f90ac9e403e1bb8760d360020000000017a914f9b4725bd496b113d44be16f92d14df62096387387",
                locktime: hex"76750800"
            }),
            BitcoinTx.Proof({
                merkleProof: hex"180011aff0b64a62d2587d6d1b47d4049b77940222084640d71e3af330f1ed7a463219df439dadf415f9e9e0c3887bf25658ccdd75df8226affdb9e85708c6220f043131ee89dc6b9a2791827a62132348204b681e5801c85ffc5bf8857f1ae481210664933aeb429aeaef433148b9c8deb20ff31189ffcf10e940788897fa2ff4ebf1173c5b7eff6b3cf10e0b55bd59e8375ac1717eb2dc5c0eda687f4d4e3db16ec84a99bbda99dd161e44f8830944e052832d8adc56b73bad0ba280b07d491bf705b5562190e01e49f7dcbe40b35d1f0780f10bd69d5c7b6d5739f46ae6302e37fbe381a82a5a11c5436e6432554b46b93fee53da85109f062fa6e07e070bc2bce25a294949d50baccb0fb46b822d4d203e6784065b233e81f3c52e4ca9a538180159cc5864497e9b2ef9a7412e49d6fb724e13d709b50c1fd97306e255296e77523b15bfd67423e801fb428d40597bbeffda818d15759c9dd89b4bac4e87438fff12f1390e675092e1c8a446347c06026ee2b35f5b140b40b8acbb88ee7d",
                txIndexInBlock: 1,
                bitcoinHeaders: abi.encodePacked(proofHeaders[0].data)
            })
        );
    }

    function test_ValidateProofWithInvalidData() public {
        state.relay = relay;
        state.txProofDifficultyFactor = 1;
        // txId = 15afe550f468cf0134557533e7f0bd6f210c1a2791d75a8ea57f17c4209448f9
        vm.expectRevert("Invalid input vector provided");
        state.validateProof(
            BitcoinTx.Info({
                version: hex"02000000",
                // invalid input
                inputVector: hex"01123c43f161517343e93191e838b2f04356665ff526bf95cfe6c9986de7a10a3e010000001716001402c8f68bb02b257de42f5ca11b525bd3b25bd3b47a0369feffffff",
                outputVector: hex"02c20d02070000000017a9140ad70885943285fae498b08e00f90ac9e403e1bb8760d360020000000017a914f9b4725bd496b113d44be16f92d14df62096387387",
                locktime: hex"76750800"
            }),
            BitcoinTx.Proof({
                merkleProof: hex"180011aff0b64a62d2587d6d1b47d4049b77940222084640d71e3af330f1ed7a463219df439dadf415f9e9e0c3887bf25658ccdd75df8226affdb9e85708c6220f043131ee89dc6b9a2791827a62132348204b681e5801c85ffc5bf8857f1ae481210664933aeb429aeaef433148b9c8deb20ff31189ffcf10e940788897fa2ff4ebf1173c5b7eff6b3cf10e0b55bd59e8375ac1717eb2dc5c0eda687f4d4e3db16ec84a99bbda99dd161e44f8830944e052832d8adc56b73bad0ba280b07d491bf705b5562190e01e49f7dcbe40b35d1f0780f10bd69d5c7b6d5739f46ae6302e37fbe381a82a5a11c5436e6432554b46b93fee53da85109f062fa6e07e070bc2bce25a294949d50baccb0fb46b822d4d203e6784065b233e81f3c52e4ca9a538180159cc5864497e9b2ef9a7412e49d6fb724e13d709b50c1fd97306e255296e77523b15bfd67423e801fb428d40597bbeffda818d15759c9dd89b4bac4e87438fff12f1390e675092e1c8a446347c06026ee2b35f5b140b40b8acbb88ee7d",
                txIndexInBlock: 1,
                bitcoinHeaders: abi.encodePacked(proofHeaders[0].data)
            })
        );

        // Invalid output vector provided ()
        vm.expectRevert("Invalid output vector provided");
=======
    function test_ValidateProof() public view {
        // 2ef69769cc0ee81141c79552de6b91f372ff886216dbfa84e5497a16b0173e79
>>>>>>> b2c93c62
        state.validateProof(
            BitcoinTx.Info({
                version: hex"02000000",
                inputVector: hex"01123c43f161517343e93191e838b2f04356665ff526bf95cfe6c9986de7a10a3e010000001716001402c8f68bb02b257de42f5ca11b525bd3b47a0369feffffff",
                // invalid output
                outputVector: hex"0285943285fae498b08e00f90ac9e403e1bb8760d360020000000017a914f9b4725bd496b113d44be16f92d14df62096387387",
                locktime: hex"76750800"
            }),
            BitcoinTx.Proof({
                merkleProof: hex"180011aff0b64a62d2587d6d1b47d4049b77940222084640d71e3af330f1ed7a463219df439dadf415f9e9e0c3887bf25658ccdd75df8226affdb9e85708c6220f043131ee89dc6b9a2791827a62132348204b681e5801c85ffc5bf8857f1ae481210664933aeb429aeaef433148b9c8deb20ff31189ffcf10e940788897fa2ff4ebf1173c5b7eff6b3cf10e0b55bd59e8375ac1717eb2dc5c0eda687f4d4e3db16ec84a99bbda99dd161e44f8830944e052832d8adc56b73bad0ba280b07d491bf705b5562190e01e49f7dcbe40b35d1f0780f10bd69d5c7b6d5739f46ae6302e37fbe381a82a5a11c5436e6432554b46b93fee53da85109f062fa6e07e070bc2bce25a294949d50baccb0fb46b822d4d203e6784065b233e81f3c52e4ca9a538180159cc5864497e9b2ef9a7412e49d6fb724e13d709b50c1fd97306e255296e77523b15bfd67423e801fb428d40597bbeffda818d15759c9dd89b4bac4e87438fff12f1390e675092e1c8a446347c06026ee2b35f5b140b40b8acbb88ee7d",
                txIndexInBlock: 1,
                bitcoinHeaders: abi.encodePacked(proofHeaders[0].data)
            })
        );

        vm.expectRevert("Insufficient accumulated difficulty in header chain");
        state.evaluateProofDifficulty(
            // header difficult is 1 but expected difficult is 2
            abi.encodePacked(proofHeaders[0].data)
        );
    }

    function test_EvaluateProofDifficulty() public {
        state.relay = relay;
        state.txProofDifficultyFactor = 1;

        state.evaluateProofDifficulty(abi.encodePacked(proofHeaders[0].data));
    }
}<|MERGE_RESOLUTION|>--- conflicted
+++ resolved
@@ -39,8 +39,7 @@
     event Retarget(uint256 oldDifficulty, uint256 newDifficulty);
     event SubmitterAuthorized(address submitter);
 
-<<<<<<< HEAD
-    constructor() public {
+    constructor() {
         genesisDifficulty = 5646403851534;
         nextDifficulty = 5106422924659;
 
@@ -87,9 +86,6 @@
             height: 554400
         });
 
-=======
-    constructor() {
->>>>>>> b2c93c62
         genesisHeader = Header({
             data: hex"00000020e2acb3e71e4e443af48e81d381dea7d35e2e8d5e69fe150000000000000000007f2ada224dc4afba6ca37010b099c02322cb5df24fcedb0ff5b87fb3ca64eeaea01a055c7cd9311771f2861e",
             height: 552384
@@ -827,7 +823,6 @@
         assertEq(previous, genesisDifficulty);
     }
 
-<<<<<<< HEAD
     function test_ValidateProof() public {
         state.relay = relay;
         state.txProofDifficultyFactor = 1;
@@ -870,10 +865,6 @@
 
         // Invalid output vector provided ()
         vm.expectRevert("Invalid output vector provided");
-=======
-    function test_ValidateProof() public view {
-        // 2ef69769cc0ee81141c79552de6b91f372ff886216dbfa84e5497a16b0173e79
->>>>>>> b2c93c62
         state.validateProof(
             BitcoinTx.Info({
                 version: hex"02000000",
