# Unified EVM and Bitcoin Assets with the MetaMask Bitcoin Snap Extension

<<<<<<< HEAD
This app allows tracking and transferring both EVM and Bitcoin assets in a unified manner using the [Zion MetaMask Bitcoin snap extension](https://snaps.metamask.io/snap/npm/btcsnap/).
=======
:::info MetaMask Flask

This demo uses [MetaMask Snaps](https://metamask.io/snaps/) and can only be used with [MetaMask Flask](https://metamask.io/flask/). MetaMask Snaps are not currently supported on mobile wallets, so this demo will only run in the desktop version of Chrome or Firefox.

:::

This app allows tracking and transfering both EVM and Bitcoin assets in a unified manner using the [BOB MetaMask snap extension](https://github.com/bob-collective/btcsnap).
>>>>>>> 70f4e5c2

![image](https://github.com/bob-collective/demo-unified-assets-tracker/assets/47864599/c13783e0-5cbe-4a30-89d7-3c12a39cb408)

This project consists of two components: UI and API. To run it successfully, both have to be running at the same time. For those purposes, there are two dependencies:

1. `pnpm` nodejs package manager.
2. `cargo` Rust package manager.

:::info Example Code

The source code for this demo can be found in [this repository](https://github.com/bob-collective/demo-unified-assets-tracker/).

:::

## Running the API

1. [Obtain Unisat API key to use their service](https://docs.unisat.io/dev/open-api#getting-an-api-key). Put the key in `api/unisat_api_key.txt` file.
2. Move to API directory `$ cd api/`
3. Compile and run the service with `cargo run`
4. The API server should be now running at `localhost:8000`
5. The API documentation can be found in `api/README.md` directory.

## Installing the UI project

1. Move to UI directory `$ cd ui/`
2. Install [pnpm](https://pnpm.io/installation)
3. Run `pnpm install`

## Connecting to network

1. Go to [Conduit](https://app.conduit.xyz/published/view/fluffy-bob-7mjgi9pmtg)
2. Click the 'Add to wallet button.' to add Bob L2 network to your MetaMask wallet.

## Start UI

1. Run `pnpm dev` in `ui` directory.
2. The UI is now running locally on port 5173.
3. Go to `localhost:5173` and click on `Connect wallet`, your wallet will get connected and the Bitcoin snap extension will be installed. After this, you have to approve all the permissions in MetaMask to access the Bitcoin addresses.
4. Now you have Bitcoin address derived from your MetaMask account, you can send testnet BTC or brc20s to see them in the app and move them around.

## Notes

- The app runs on Bitcoin testnet, so make sure the correct network is used.
- This app supports only MetaMask as it uses Bitcoin snap extension to manage your Bitcoin accounts via MetaMask.
- Bitcoin transfers are not implemented yet.<|MERGE_RESOLUTION|>--- conflicted
+++ resolved
@@ -1,16 +1,12 @@
 # Unified EVM and Bitcoin Assets with the MetaMask Bitcoin Snap Extension
 
-<<<<<<< HEAD
-This app allows tracking and transferring both EVM and Bitcoin assets in a unified manner using the [Zion MetaMask Bitcoin snap extension](https://snaps.metamask.io/snap/npm/btcsnap/).
-=======
 :::info MetaMask Flask
 
 This demo uses [MetaMask Snaps](https://metamask.io/snaps/) and can only be used with [MetaMask Flask](https://metamask.io/flask/). MetaMask Snaps are not currently supported on mobile wallets, so this demo will only run in the desktop version of Chrome or Firefox.
 
 :::
 
-This app allows tracking and transfering both EVM and Bitcoin assets in a unified manner using the [BOB MetaMask snap extension](https://github.com/bob-collective/btcsnap).
->>>>>>> 70f4e5c2
+This app allows tracking and transferring both EVM and Bitcoin assets in a unified manner using the [BOB MetaMask snap extension](https://github.com/bob-collective/btcsnap).
 
 ![image](https://github.com/bob-collective/demo-unified-assets-tracker/assets/47864599/c13783e0-5cbe-4a30-89d7-3c12a39cb408)
 
